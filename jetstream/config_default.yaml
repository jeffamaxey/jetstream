# ============================== Jetstream ====================================
# Set the logging style. If this is null, the best logger will be chosen from
# the logging profiles below. You can also define custom profiles, see more
# info below.

# Choose the logging profile, if this is null the profile will be chosen based
# on stderr properties (pretty and colorful for ttys, otherwise plain text).
# Choose from options under settings.logging_profiles
log: null

# Set the default backend. Choose from the options listed in settings.backends
backend: local

# This option sets the command that will be used for retrieving log snippets
# It must include a placeholder {path} that will be replaced with the path to
# the log file.
snippet_cmd: tail "{path}"

# If this is set to false, utils.dynamic_import will only search builtins when
# loading functions
dynamic_import: true

# Config data is handled with loaders (for files) and parsers (for data passed
# as arguments). These settings configure the functions that will be used for
# loading or parsing items when given with -c/--config arguments.
loaders:
  csv: jetstream.utils.load_csv
  csv-nh: jetstream.utils.load_csv_nh
  file: jetstream.utils.load_file
  json: jetstream.utils.load_json
  mer: jetstream.utils.load_csv
  tsv: jetstream.utils.load_tsv
  tsv-nh: jetstream.utils.load_tsv_nh
  txt: jetstream.utils.load_txt
  yaml: jetstream.utils.load_yaml
  yml: jetstream.utils.load_yaml

parsers:
  csv: jetstream.utils.parse_csv
  csv-nh: jetstream.utils.parse_csv_nh
  json: jetstream.utils.parse_json
  mer: jetstream.utils.parse_csv
  tsv: jetstream.utils.parse_tsv
  tsv-nh: jetstream.utils.parse_tsv_nh
  txt: jetstream.utils.parse_txt
  yaml: jetstream.utils.parse_yaml
  yml: jetstream.utils.parse_yaml
  url: urllib.parse.urlparse
  uri: urllib.parse.urlparse

# =================================== Runner ==================================
<<<<<<< HEAD
=======

>>>>>>> 11ff9554
runner:
  # These options control how failures are reported by the runner when
  # a workflow run ends:
  # "report_failures" sets the max number of failed tasks that will be logged
  # when the run ends (use -1 for unlimited).
  # "report_failures_logs" controls whether log snippets will be shown for
  # failed tasks.
  report_failures: 5
  report_failures_logs: true

  # These settings modify the workflow runner internal behaviors. They are not
  # documented well and should be modified with caution. Misconfiguration here
  # can cause CPU over-utilization or deadlock the runner.
  id_format: js{id}
  max_concurrency: null
  throttle: 0.1
  autosave_min: 5
  autosave_max: 60



# ================================== Projects =================================
projects:
  id_format: p{id}
  lock_timeout: 60
  history_max_tries: 10
  history_filename: %Y-%m-%dT%H-%M-%SZ.yaml


# ================================== Backends =================================
# Backends handle the tasks when they are ready to be executed. Each backend
# has its own set of properties that can be modified here.
backends:
  local:
    (): jetstream.backends.local.LocalBackend
    blocking_io_penalty: 30
    cpus: null
  slurm:
    (): jetstream.backends.slurm.SlurmBackend
    job_monitor_max_fails: 5
    sacct_frequency: 10
    sacct_fields:
      - JobID
      - JobName
      - Partition
      - Account
      - AllocCPUS
      - State
      - ExitCode
      - Elapsed
      - ElapsedRaw
      - Start
      - End
      - MaxRSS
<<<<<<< HEAD
  dnanexus:
    (): jetstream.backends.dnanexus.DnanexusBackend
  local_docker:
    (): jetstream.backends.local_docker.LocalDockerBackend
  local_singularity:
    (): jetstream.backends.local_singularity.LocalSingularityBackend
    pullfolder: null
  slurm_singularity:
    (): jetstream.backends.slurm_singularity.SlurmSingularityBackend
    sbatch_account: null
    input_file_validation: False
=======
>>>>>>> 11ff9554

# This option controls the number of times the runner will attempt to
# submit a job to Slurm before giving up. (Use -1 for unlimited)
slurm_sbatch_retry: 10

# This option controls how the runner will classify a job state.
# For Slurm clusters with automatic resubmit, some job states should
# be considered active that would be inactive on other clusters.
slurm_active_states:
  - CONFIGURING
  - COMPLETING
  - RUNNING
  - PENDING
  - NODE_FAIL

slurm_passed_states:
  - COMPLETED

# ================================== Pipelines ================================
# Pipelines are a collection of pre-built workflows that are installed in the
# pipelines:home directory. They can be run by name using the jetstream
# pipelines command. Users will need to change pipelines:home in order to use
# the pipelines command
pipelines:
  searchpath: ~/


# ================================== Logging ==================================
# To permanently force a single logging style, create a key in your user
# config like this:
#
#   logging: <profile name>
#
# Each key under logging_profiles is a mapping that meets the dictionary
# configuration requirements for the logging module.
# To create a new logging profile, create a new key under the logging_profiles
# section of your user config, the value should be a mapping that meets the
# Python logging dict config schema.
# See: https://docs.python.org/3.7/library/logging.config.html
# Example:
#
# logging_profiles:
#   <profile_name>:
#      version: 1  # Required for future backwards-compatibility
#      # Everything below here follows the Python logging dict config schema
#      formatters:
#        f:
#          format: "[{name}] {asctime}: {message}"
#          datefmt: "%Y-%m-%d %H:%M:%S"
#          style: "{"
#      handlers:
#        h:
#          class: logging.StreamHandler
#          level: INFO
#          formatter: f
#      loggers:
#        jetstream:  # Jetstream modules are all children of this logger
#          level: INFO
#          handlers: [h]
#
logging_profiles:
  silent:
    version: 1
  basic:
    version: 1
    formatters:
      f:
        format: '[{asctime}]: {message}'
        datefmt: '%Y-%m-%d %H:%M:%S'
        style: '{'
    handlers:
      h:
        class: logging.StreamHandler
        level: INFO
        formatter: f
    loggers:
      jetstream:
        level: INFO
        handlers: [h]
  debug:
    version: 1
    formatters:
      f:
        format: '{name}:{lineno} {levelname} {asctime}: {message}'
        datefmt: '%Y-%m-%d %H:%M:%S'
        style: '{'
    handlers:
      h:
        class: logging.StreamHandler
        level: DEBUG
        formatter: f
    loggers:
      jetstream:
        level: DEBUG
        handlers: [h]
  interactive:
    version: 1
    formatters:
      f:
        format: "[\x1b[4m\x1b[92m\U0001F335 {name}\x1b[0m] {asctime} {levelname}: {message}"
        datefmt: '%Y-%m-%d %H:%M:%S'
        style: '{'
    handlers:
      h:
        class: logging.StreamHandler
        level: INFO
        formatter: f
    loggers:
      jetstream:
        level: INFO
        handlers: [h]


# =============================== Notifications ===============================
# Notification settings control how the runner should alert users when
# certain events occur. Here are some examples
#
# notifications:
#  slack:
#    on: [run-fail, task-fail,]
#    credentials:
#
#  email:
#    on: [run-fail, run-complete]
#    host: localhost
#    port: 0
#    from_addrs: ''
#    to_addrs: []  # Project email addresses will be added to this list
#    msg: |
#      <h1>Jetstream Notice for {{ runner.run_id }}</h1>
#
#      {# this will be formatted with the current run context available #}
#      <p>{{ message }}</p>
notifications: null<|MERGE_RESOLUTION|>--- conflicted
+++ resolved
@@ -49,10 +49,6 @@
   uri: urllib.parse.urlparse
 
 # =================================== Runner ==================================
-<<<<<<< HEAD
-=======
-
->>>>>>> 11ff9554
 runner:
   # These options control how failures are reported by the runner when
   # a workflow run ends:
@@ -107,7 +103,6 @@
       - Start
       - End
       - MaxRSS
-<<<<<<< HEAD
   dnanexus:
     (): jetstream.backends.dnanexus.DnanexusBackend
   local_docker:
@@ -118,9 +113,8 @@
   slurm_singularity:
     (): jetstream.backends.slurm_singularity.SlurmSingularityBackend
     sbatch_account: null
-    input_file_validation: False
-=======
->>>>>>> 11ff9554
+    input_file_validation: false
+
 
 # This option controls the number of times the runner will attempt to
 # submit a job to Slurm before giving up. (Use -1 for unlimited)
