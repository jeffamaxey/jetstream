"""Directed-acyclic graph models of computational workflows

The `Workflow` class models computational workflows as a directed-acyclic graph,
where nodes are tasks to complete, and edges represent dependencies between
those tasks. It includes methods for building workflows (new_task, add_task,
remove_task) in addition to the methods required for executing a workflow
(__next__, __iter__, dependencies, etc.).

A unique feature of Jetstream workflows is that task dependencies are
recalculated after every change to the workflow. Task dependencies (edges) are
not set up individually by the user, they're calculated from flow directives
that can match one or many tasks in the workflow.

Workflows can also be built by rendering a template. Templates are text
documents that describe a set of tasks to complete. They can include complex
dynamic elements via the templating syntax. Data used to render the templates
can be saved in files located in the config directory of project, or given as
arguments to template.

"""
import os
import re
import shutil
import pickle
import random
from datetime import datetime
import networkx as nx
from networkx.readwrite import json_graph
from threading import Lock
from collections import Counter
from pkg_resources import get_distribution
import jetstream
from jetstream import utils, log
from jetstream.tasks import Task

__version__ = get_distribution('jetstream').version


class NotDagError(ValueError):
    """Raised when edges are added that would result in a graph that is not
    a directed-acyclic graph"""

class Workflow(object):
    def __init__(self, **kwargs):
        built_w_version = kwargs.pop('jetstream_version', __version__)

        if built_w_version != __version__:
            # TODO Only warn if built_w_version is higher than current
            log.warning('This workflow was built with a different version')

        self.graph = nx.DiGraph(jetstream_version=__version__, **kwargs)
        self.save_path = None
        self._lock = Lock()
        self._cm_stack = list()
        self._iter_tasks = list()
        self._iter_pending = list()

    def __contains__(self, item):
        if isinstance(item, Task):
            return self.graph.__contains__(item.tid)
        return self.graph.__contains__(item)

    def __enter__(self):
        """Workflows can be edited in a transaction using the context manager
        statement "with". This allows multiple task additions to take place
        with only a single update to the workflow edges. """
        self._lock.acquire()
        self._cm_stack = list()

    def __exit__(self, exc_type, exc_value, traceback):
        """If there is an error during the transaction, all nodes will
        be rolled back on exit. """
        if exc_value is not None:
            for task_id in self._cm_stack:
                self.graph.remove_node(task_id)

        self.update()
        if not nx.is_directed_acyclic_graph(self.graph):
            for task_id in self._cm_stack:
                self.graph.remove_node(task_id)
            raise NotDagError

        self._cm_stack = list()
        self._lock.release()

    def __iter__(self):
        """In order to reduce the search time for the next available task,
        they are stored in separate lists, and then removed as they are
        completed. When a change to the graph occurs during iteration, these
        lists should be recalculated. """
        log.verbose('Building workflow iterator...')

        self._iter_tasks = list()
        self._iter_pending = list()
        self._iter_done = list()

        for task in nx.topological_sort(self.graph):
            if self.get_task(task).is_new():
                self._iter_tasks.append(task)
            elif self.get_task(task).is_pending():
                self._iter_pending.append(task)
            else:
                self._iter_done.append(task)

        return self

    def __len__(self):
        return len(self.graph)

    def __next__(self):
        """Select the next available task for execution. If no task is ready,
        this will return None."""
<<<<<<< HEAD
        log.verbose('Request for next task!')
        log.verbose(f'{len(self._iter_tasks)} tasks remaining')
        log.verbose(f'{len(self._iter_pending)} tasks pending')
        log.verbose(f'{len(self._iter_done)} tasks done')

=======
>>>>>>> a5983993
        if self.is_locked():
            raise RuntimeError('Workflow.__next__ called while locked!')

        # Drop all pending tasks that have completed since the last call
<<<<<<< HEAD
        _temp = list()
        for tid in self._iter_pending:
            if self.get_task(tid).is_done():
                self._iter_done.append(tid)
            else:
                _temp.append(tid)
=======
        self._iter_pending = [t for t in self._iter_pending if not t.is_done()]
>>>>>>> a5983993

        self._iter_pending = _temp

<<<<<<< HEAD
        # Faster search strategy

        # Start search for the next task that is ready
        _temp = list()
        for tid in self._iter_tasks:
            log.verbose(f'Considering: {tid}')
            task = self.get_task(tid)

            if task.is_done():
                log.verbose(f'{tid} done, removing from list')
                self._iter_done.append(tid)
            elif task.is_pending():
                log.verbose(f'{tid} pending, moving to pending')
                self._iter_pending.append(tid)
            elif task.is_ready():
                log.verbose(f'{tid} ready, move to pending and return')
                self._iter_pending.append(tid)
=======
        for i in reversed(range(len(self._iter_tasks))):
            task = self._iter_tasks[i]

            if task.is_done():
                self._iter_tasks.pop(i)
            elif task.is_pending():
                self._iter_tasks.pop(i)
                self._iter_pending.append(task)
            elif task.is_ready():
                self._iter_tasks.pop(i)
                self._iter_pending.append(task)
>>>>>>> a5983993
                task.pending(quiet=True)
                return task
            else:
                _temp.append(tid)

        self._iter_tasks = _temp


        # If there are any remaining or pending, return None until one is ready
        if self._iter_tasks or self._iter_pending:
            return None
        else:
            raise StopIteration


    def __repr__(self):
        stats = Counter([t.status for t in self.tasks(objs=True)])
        return '<jetstream.Workflow {}>'.format(stats)

    def _add_edge(self, from_node, to_node):
        """Edges represent dependencies between tasks. Edges run FROM one node
        TO another dependent node. Nodes can have multiple edges, but not
        multiple instances of the same edge (multigraph).

            Parent ---- Is a dependency of --->  Child
         (from_node)                           (to_node)

        This means that the in-degree of a node represents the number of
        dependencies it has. A node with zero in-edges is a "root" node, or a
        task with no dependencies. """
<<<<<<< HEAD
        log.verbose('Adding edge: {} -> {}'.format(from_node, to_node))

        if from_node not in self.graph:
            raise NotDagError(f'{from_node} is not in the workflow!')

        if to_node not in self.graph:
            raise NotDagError(f'{to_node} is not in the workflow!')

=======
>>>>>>> a5983993
        self.graph.add_edge(from_node, to_node)

        if not self.is_locked():
            if not nx.is_directed_acyclic_graph(self.graph):
                self.graph.remove_edge(from_node, to_node)
                raise NotDagError('{} -> {}'.format(from_node, to_node))

    def _make_edges_after(self, task):
        """Generate edges for "after" directives of a task.
        "after" directives create edges that run:

            tasks with name matching "after" pattern, ...  ------>  task

        """
<<<<<<< HEAD
        after = task.directives().get('after')
        log.verbose('"after" directive: {}'.format(after))

        if after:
            matches = set()

            if isinstance(after, str):
                matches.add(after)
            elif isinstance(after, (list, tuple)):
                for target in after:
                    matches.add(target)
            elif isinstance(after, dict) and 're' in after:
                for target in self.find(after['re']):
                    matches.add(target)
            else:
                raise ValueError(f'Unsupported "after" type in {task}')
=======
        after = task.directives.get('after')

        if after:
            after = utils.coerce_sequence(after)

            for value in after:
                matches = self.find(value)
>>>>>>> a5983993

            if task.tid in matches:
                matches.remove(task.tid)

            for match_tid in matches:
                self._add_edge(from_node=match_tid, to_node=task.tid)

    def _make_edges_before(self, task):
        """Generate edges for "before" directives of a task
        "before" specifies edges that should run:

            task -------> tasks with name matching "before" pattern, ...

        """
<<<<<<< HEAD
        before = task.directives().get('before')
        log.verbose('"before" directive: {}'.format(before))

        if before:
            matches = set()

            if isinstance(before, str):
                matches.add(before)
            elif isinstance(before, (list, tuple)):
                for target in before:
                    matches.add(target)
            elif isinstance(before, dict) and 're' in before:
                for target in self.find(before['re']):
                    matches.add(target)
            else:
                raise ValueError(f'Unsupported "before" type in {task}')
=======
        before = task.directives.get('before')

        if before:
            before = utils.coerce_sequence(before)

            for value in before:
                matches = self.find(value)
>>>>>>> a5983993

            if task.tid in matches:
                matches.remove(task.tid)

            for match_tid in matches:
                self._add_edge(from_node=task.tid, to_node=match_tid)

    def _make_edges_input(self, task):
        """Generate edges for "input" directives of a task
        "input" specifies edges that should run:

            tasks with output matching "input" pattern, ... -------> task

        Where target includes an "output" value matching the "input" value."""
<<<<<<< HEAD
        input = task.directives().get('input')
        log.verbose('"input" directive: {}'.format(input))

        if input:
            if isinstance(input, str):
                matches = self.find_by_output(input)
            elif isinstance(input, (list, tuple)):
                matches = set()
                for target in input:
                    for tid in self.find_by_output(target):
                        matches.add(tid)
            elif isinstance(input, dict) and 're' in input:
                # Inputs must be searched for in all nodes, but this allows
                # the syntax to match before/after directives.
                matches = self.find_by_output(input['re'])
            else:
                raise ValueError(f'Unsupported "input" type in {task}')
=======
        input = task.directives.get('input')

        if input:
            input = utils.coerce_sequence(input)

            for value in input:
                matches = self.find_by_output(value)

                if task.tid in matches:
>>>>>>> a5983993

            if task.tid in matches:
                matches.remove(task.tid)

            for match_tid in matches:
                self._add_edge(from_node=match_tid, to_node=task.tid)

    def _format_pattern(self, pat):
        return re.compile('^{}$'.format(pat))

    def ancestors(self, task):
        if isinstance(task, str):
            task_id = task
        else:
            task_id = task.tid

        return (self.get_task(tid) for tid in nx.ancestors(self.graph, task_id))

    def add_task(self, task):
        """Add a node to the graph and calculate any dependencies.

        Nodes are expected to be an instance of Jetstream.Task. If the workflow
        is not locked (via "with" statement) this will trigger Workflow.update.
        """
        if not isinstance(task, Task):
            raise ValueError('task must be instance of {}'.format(Task))

        if task.tid in self.graph:
            raise ValueError('Duplicate task ID: {}'.format(task.tid))

<<<<<<< HEAD
        log.verbose('Adding task: {}'.format(task))

        if task.workflow:
            task = task.copy()

=======
>>>>>>> a5983993
        task.workflow = self
        self.graph.add_node(task.tid, obj=task)

        if self.is_locked():
            self._cm_stack.append(task.tid)
        else:
            try:
                self.update()
            except Exception as e:
                self.graph.remove_node(task.tid)
                raise e

        return task

    def dependencies(self, task):
        """Returns a generator that yields the dependencies of a given task"""
        if isinstance(task, str):
            task_id = task
        else:
            task_id = task.tid

        return (self.get_task(tid) for tid in self.graph.predecessors(task_id))

    def dependents(self, task):
        """Returns a generator that yields the dependents of a given task"""
        if isinstance(task, str):
            task_id = task
        else:
            task_id = task.tid

        return (self.get_task(tid) for tid in self.graph.successors(task_id))

    def descendants(self, task):
        if isinstance(task, str):
            task_id = task
        else:
            task_id = task.tid

        return (self.get_task(tid) for tid in nx.descendants(self.graph, task_id))

    def draw(self, *args, **kwargs):
        return draw_workflow(self, *args, **kwargs)

    def find(self, pattern, fallback=utils.sentinel):
<<<<<<< HEAD
        log.debug('Find: {}'.format(pattern))

=======
        """Find searches for tasks by "name" with a regex pattern."""
>>>>>>> a5983993
        pat = self._format_pattern(pattern)
        matches = set([tid for tid in self.graph.nodes() if pat.match(tid)])

        if matches:
            return matches
<<<<<<< HEAD
        if fallback is utils.sentinel:
            raise ValueError('No task ids match pattern: {}'.format(pattern))
=======
        elif fallback is utils.sentinel:
            if pattern == '.*':
                return set()
            raise ValueError('No task names match value: {}'.format(pattern))
        else:
            return fallback

    def find_by_id(self, pattern, fallback=utils.sentinel):
        pat = self._format_pattern(pattern)
        fn = lambda task_id: pat.match(task_id)
        gen = self.graph.nodes()
        matches = set(filter(fn, gen))

        if matches:
            return matches
        elif fallback is utils.sentinel:
            raise ValueError('No task ids match value: {}'.format(pattern))
>>>>>>> a5983993
        else:
            return fallback

    def find_by_output(self, pattern, fallback=utils.sentinel):
        pat = self._format_pattern(pattern)
        matches = set()

        for task_id, data in self.graph.nodes(True):
            task = data['obj']

            try:
                output = task.directives()['output']
            except KeyError:
                continue

            output = utils.coerce_sequence(output)

            for value in output:
                if pat.match(value):
                    matches.add(task_id)
                    break

        if matches:
            return matches
        elif fallback is utils.sentinel:
            raise ValueError('No task outputs match pattern: {}'.format(pattern))
        else:
            return fallback

    def get_task(self, task_id):
        return self.graph.nodes[task_id]['obj']

    def is_locked(self):
        """Returns True if this workflow is locked.
        A locked workflow will not automatically trigger edge updates when
        adding new tasks. This allows tasks to be added "out-of-order"
        regarding their dependency chain. """
        return self._lock.locked()

    def is_ready(self, task):
        """Returns True if task is ready for execution."""
        if isinstance(task, str):
            task = self.get_task(task)

        if task.status != 'new':
            return False

        for dependency in self.dependencies(task):
            if not dependency.is_done():
                return False
        else:
            return True

    def list_tasks(self):
        return list(self.tasks(objs=True))

    def mash(self, workflow):
        """Mash this workflow with another."""
        return mash(self, workflow)

    def new_task(self, *args, **kwargs):
        """Shortcut to create a new Task object and add to this workflow."""
        task = Task(*args, **kwargs)
        return self.add_task(task)

    def remove_task(self, pattern, force=False, descendants=False):
        """Remove task(s) from the workflow.
        This will find tasks by name and call remove_task_id for each match. """
        log.info('Remove task: {}'.format(pattern))
        matches = self.find(pattern)

        for task_id in matches:
            try:
                deps = next(self.dependents(task_id))
            except StopIteration:
                deps = None

            if deps is None or force:
                self.graph.remove_node(task_id)
            else:
                raise ValueError('Task has dependents!')

    def reset(self):
        """Resets all tasks state."""
        log.critical('Resetting state for all tasks...')
        for task in self.tasks(objs=True):
            task.reset()

    def resume(self):
        """Resets all "pending" tasks state."""
        log.info('Resetting state for all pending tasks...')
        for task in self.tasks(objs=True):
            if task.status == 'pending':
                task.reset()

    def retry(self):
        """Resets all "pending" and "failed" tasks state."""
        log.info('Resetting state for all pending and failed tasks...')
        for task in self.tasks(objs=True):
            if task.status in ('pending', 'failed'):
                task.reset()

    def serialize(self):
        """Convert the workflow to a node-link formatted object that can
        be easily dumped to JSON/YAML """
        log.debug('Converting to node link data...')
        data = json_graph.node_link_data(self.graph)

        log.debug('Serializing nodes...')
        for node in data['nodes']:
            node['obj'] = node['obj'].serialize()
            node['obj'].pop('tid')

        return data

    @staticmethod
    def deserialize(data):
        """Given node-link data, generate a workflow object"""
        wf = Workflow(**data['graph'])

        with wf:
            for node in data['nodes']:
                task_data = node['obj']
                task_data['tid'] = node['id']
                wf.new_task(from_data=task_data)

        return wf

    def save(self, path=None, *args, **kwargs):
        """Shortcut to :func:`jetstream.save_workflow`"""
        path = path or self.save_path

        if not path:
            raise ValueError('No save path has been set')

        return save_workflow(self, path, *args, **kwargs)

    @staticmethod
    def load(*args, **kwargs):
        """Shortcut to :func:`jetstream.load_workflow`"""
        return load_workflow(*args, **kwargs)

    def tasks(self, objs=True):
        """Access the tasks in this workflow.
        If objs is False, only the tids will be returned."""
        if objs:
            return (t['obj'] for i, t in self.graph.nodes(data=True))
        else:
            return self.graph.nodes()

    def to_json(self, indent=None, sort_keys=True):
        """Returns JSON string representation of this workflow"""
        log.debug('Dumping to json...')
        return utils.json_dumps(
            self.serialize(), indent=indent, sort_keys=sort_keys
        )

    def to_yaml(self):
        """Returns YAML string representation of this workflow"""
        s = self.serialize()
        log.debug('Dumping to yaml...')
        return utils.yaml_dumps(s)

    def update(self):
        """Recalculate the edges for this workflow"""
        log.info('Updating workflow DAG...')
        for task in self.tasks(objs=True):
            self._make_edges_after(task)
            self._make_edges_before(task)
            self._make_edges_input(task)


def mash(G, H):
    """Mash together two workflows
    ::

    Example 1: Tasks already present remain completed
               G         --->      H        =     G
      ---------------------------------------------------
                               task1(new)       task1(complete)
        task1(complete)  --->      |        =     |
                               task2(new)       task2(new)


    Example 2: Descendants of new or modified tasks are reset
                G         --->      H        =     G
      ---------------------------------------------------
                               task1(new)       task1(new)
        task2(complete)  --->      |        =     |
                               task2(new)       task2(new)

    :param G: Workflow
    :param H: Workflow
    :return: None
    """
    log.info(f'Mashing {G} with {H}')

    wf = jetstream.Workflow(**G.graph.graph)
    new = set()
    modified = set()

    with wf:
        log.debug('Adding all tasks from G...')
        for task in G.tasks(objs=True):
            wf.add_task(task)

        log.debug('Adding tasks from H...')
        for task in H.tasks(objs=True):
            # Identify tasks in H that are not in G yet
            try:
                existing_task = wf.get_task(task.tid)
            except KeyError:
                t = wf.add_task(task)
                new.add(t)
                continue

            # For tasks in H that are also in G replace if they've been modified
            if task.identity != existing_task.identity:
                wf.remove_task(existing_task.tid, force=True)
                t = wf.add_task(task)
                modified.add(t)

    log.debug('Identifying tasks that need to be reset...')
    new_u_modified = new.union(modified)
    to_reset = set()
    temp_graph = wf.graph.copy()

    for t in new_u_modified:
        if t.tid not in temp_graph:
            continue

        for d in nx.descendants(temp_graph, t.tid):
            to_reset.add(d)
            temp_graph.remove_node(d)

    for t in to_reset:
        wf.get_task(t).reset(quiet=True, descendants=False)

    log.info(
        'Mash report:\n'
        f'New tasks: {len(new)}\n'
        f'Modified tasks: {len(modified)}\n'
        f'Ancestors indirectly affected: {len(to_reset)}'
    )

    return wf


def draw_workflow(wf, *, figsize=(12,12), cm=None, filename=None, **kwargs):
    """This requires matplotlib setup and graphviz installed. It is not
    very simple to get these dependencies setup, so they're loaded as needed
    and not required for package install."""
    try:
        import matplotlib.pyplot as plt
        from networkx.drawing.nx_agraph import graphviz_layout
    except ImportError:
        log.critical('This feature requires matplotlib and graphviz')
        raise

    f = plt.figure(figsize=figsize)

    cm = cm or {
        'new': 'white',
        'pending': 'yellow',
        'failed': 'red',
        'complete': 'green'
    }

    #labels = {id: node['obj'].label for id, node in wf.graph.nodes(data=True)}
    colors = [cm[node['obj'].status] for id, node in wf.graph.nodes(data=True)]

    nx.draw(
        wf.graph,
        pos=graphviz_layout(wf.graph, prog='dot'),
        ax=f.add_subplot(111),
       # labels=labels,
        node_color=colors,
        linewidths=1,
        edgecolors='black',
        with_labels=True,
        **kwargs
    )

    if filename is not None:
        f.savefig(filename)

    return plt


def load_workflow(path, format=None):
    """Load a workflow from a file.

    This helper function will try to choose the correct file format based
    on the extension of the path, but defaults to pickle for unrecognized
    extensions. It also sets workflow.save_path to the path"""
    if format is None:
        ext = os.path.splitext(path)[1]
        format = jetstream.workflow_extensions.get(ext, 'pickle')

    wf = jetstream.workflow_loaders[format](path)
    wf.save_path = os.path.abspath(path)
    return wf


def load_workflow_yaml(path):
    data = utils.load_yaml(path)
    return Workflow.deserialize(data)


def load_workflow_json(path):
    data = utils.load_json(path)
    return Workflow.deserialize(data)


def load_workflow_pickle(path):
    with open(path, 'rb') as fp:
        data = pickle.load(fp)
    return Workflow.deserialize(data)


def save_workflow(workflow, path, format=None):
    """Save a workflow to the path

    This helper function will try to choose the correct file format based
    on the extension of the path, but defaults to pickle for unrecognized
    extensions.

    :param workflow: Workflow instance
    :param path: where to save
    :return: None
    """
    if format is None:
        ext = os.path.splitext(path)[1]
        format = jetstream.workflow_extensions.get(ext, 'pickle')

    start = datetime.now()
    jetstream.workflow_savers[format](workflow, path)
    elapsed = datetime.now() - start

    log.debug('Workflow saved (after {}): {}'.format(elapsed, path))
<<<<<<< HEAD


def random_workflow(n=50, timeout=None, connectedness=3, start_numbering=0):
    """Random workflow generator. The time to generate a random task for a
     workflow scales exponentially, so this can take a very long time for
     large numbers of tasks.

     Workflow size can be controlled by n, timeout, or both. But, at least
     one must be set. Timeout is the number of seconds (approx.) before the
     workflow will be returned.

     Connectedness is the maximum number of connections to proc when
     generating each task.

     """
    if not (n or timeout):
        raise ValueError('Must set n or timeout')

    wf = Workflow()
    cmds = (None, 'echo', 'hostname', 'ls', 'date', 'who', 'sleep 1')
    start = datetime.now()
    added = start_numbering

    if n:
        n = start_numbering + n

    while 1:
        if n and added >= n:
            log.critical('Task limit reached!')
            break

        if timeout and (datetime.now() - start).seconds > timeout:
            log.critical('Timeout reached!')
            break

        tasks = wf.list_tasks()
        directives = {}
        directives['name'] = str(added)
        directives['cmd'] = random.choice(cmds)
        directives['output'] = random.choice([
            None,
            hex(random.getrandbits(32)) + '.txt'
        ])

        if tasks:
            for i in range(random.randint(0, connectedness)):
                task = random.choice(tasks)
                name = task.directives().get('name')
                output = task.directives().get('output')

                if random.random() > 0.5:
                    if output is not None:
                        directives['input'] = output
                else:
                    directives['after'] = name

        try:
            wf.new_task(**directives)
            log.info('{} tasks added!'.format(added))
            added += 1
        except Exception as e:
            log.exception(e)

    return wf
=======
>>>>>>> a5983993


def save_workflow_yaml(workflow, path):
    log.info('Saving workflow (yaml): {}'.format(path))
    lock_path = path + '.lock'

    with open(lock_path, 'w') as fp:
        utils.yaml_dump(workflow.serialize(), fp)

    shutil.move(lock_path, path)


def save_workflow_json(workflow, path):
    log.info('Saving workflow (json): {}'.format(path))
    lock_path = path + '.lock'

    with open(lock_path, 'w') as fp:
        utils.json_dump(workflow.serialize(), fp)

    shutil.move(lock_path, path)


def save_workflow_pickle(workflow, path):
    log.info('Saving workflow (pickle): {}'.format(path))
    lock_path = path + '.lock'

    with open(lock_path, 'wb') as fp:
        pickle.dump(workflow.serialize(), fp)

    shutil.move(lock_path, path)


def to_cytoscape_json_data(wf):
    """Export a workflow as a cytoscape JSON file

    Cytoscape is good for vizualizing network graphs. It complains about node
    data that are not strings, so all node data are converted to strings on
    export. This causes Cytoscape json files to be a one-way export, they
    cannot be loaded back to workflow objects. """
    data = nx.cytoscape_data(wf.graph)

    for n in data['elements']['nodes']:
        for k, v in n['data'].items():
            n['data'][k] = str(v)

    return data
<|MERGE_RESOLUTION|>--- conflicted
+++ resolved
@@ -110,33 +110,23 @@
     def __next__(self):
         """Select the next available task for execution. If no task is ready,
         this will return None."""
-<<<<<<< HEAD
         log.verbose('Request for next task!')
         log.verbose(f'{len(self._iter_tasks)} tasks remaining')
         log.verbose(f'{len(self._iter_pending)} tasks pending')
         log.verbose(f'{len(self._iter_done)} tasks done')
 
-=======
->>>>>>> a5983993
         if self.is_locked():
             raise RuntimeError('Workflow.__next__ called while locked!')
 
         # Drop all pending tasks that have completed since the last call
-<<<<<<< HEAD
         _temp = list()
         for tid in self._iter_pending:
             if self.get_task(tid).is_done():
                 self._iter_done.append(tid)
             else:
                 _temp.append(tid)
-=======
-        self._iter_pending = [t for t in self._iter_pending if not t.is_done()]
->>>>>>> a5983993
 
         self._iter_pending = _temp
-
-<<<<<<< HEAD
-        # Faster search strategy
 
         # Start search for the next task that is ready
         _temp = list()
@@ -153,19 +143,6 @@
             elif task.is_ready():
                 log.verbose(f'{tid} ready, move to pending and return')
                 self._iter_pending.append(tid)
-=======
-        for i in reversed(range(len(self._iter_tasks))):
-            task = self._iter_tasks[i]
-
-            if task.is_done():
-                self._iter_tasks.pop(i)
-            elif task.is_pending():
-                self._iter_tasks.pop(i)
-                self._iter_pending.append(task)
-            elif task.is_ready():
-                self._iter_tasks.pop(i)
-                self._iter_pending.append(task)
->>>>>>> a5983993
                 task.pending(quiet=True)
                 return task
             else:
@@ -173,7 +150,6 @@
 
         self._iter_tasks = _temp
 
-
         # If there are any remaining or pending, return None until one is ready
         if self._iter_tasks or self._iter_pending:
             return None
@@ -196,7 +172,6 @@
         This means that the in-degree of a node represents the number of
         dependencies it has. A node with zero in-edges is a "root" node, or a
         task with no dependencies. """
-<<<<<<< HEAD
         log.verbose('Adding edge: {} -> {}'.format(from_node, to_node))
 
         if from_node not in self.graph:
@@ -205,8 +180,6 @@
         if to_node not in self.graph:
             raise NotDagError(f'{to_node} is not in the workflow!')
 
-=======
->>>>>>> a5983993
         self.graph.add_edge(from_node, to_node)
 
         if not self.is_locked():
@@ -221,7 +194,6 @@
             tasks with name matching "after" pattern, ...  ------>  task
 
         """
-<<<<<<< HEAD
         after = task.directives().get('after')
         log.verbose('"after" directive: {}'.format(after))
 
@@ -238,15 +210,6 @@
                     matches.add(target)
             else:
                 raise ValueError(f'Unsupported "after" type in {task}')
-=======
-        after = task.directives.get('after')
-
-        if after:
-            after = utils.coerce_sequence(after)
-
-            for value in after:
-                matches = self.find(value)
->>>>>>> a5983993
 
             if task.tid in matches:
                 matches.remove(task.tid)
@@ -261,7 +224,6 @@
             task -------> tasks with name matching "before" pattern, ...
 
         """
-<<<<<<< HEAD
         before = task.directives().get('before')
         log.verbose('"before" directive: {}'.format(before))
 
@@ -278,15 +240,6 @@
                     matches.add(target)
             else:
                 raise ValueError(f'Unsupported "before" type in {task}')
-=======
-        before = task.directives.get('before')
-
-        if before:
-            before = utils.coerce_sequence(before)
-
-            for value in before:
-                matches = self.find(value)
->>>>>>> a5983993
 
             if task.tid in matches:
                 matches.remove(task.tid)
@@ -301,7 +254,6 @@
             tasks with output matching "input" pattern, ... -------> task
 
         Where target includes an "output" value matching the "input" value."""
-<<<<<<< HEAD
         input = task.directives().get('input')
         log.verbose('"input" directive: {}'.format(input))
 
@@ -319,17 +271,6 @@
                 matches = self.find_by_output(input['re'])
             else:
                 raise ValueError(f'Unsupported "input" type in {task}')
-=======
-        input = task.directives.get('input')
-
-        if input:
-            input = utils.coerce_sequence(input)
-
-            for value in input:
-                matches = self.find_by_output(value)
-
-                if task.tid in matches:
->>>>>>> a5983993
 
             if task.tid in matches:
                 matches.remove(task.tid)
@@ -360,14 +301,11 @@
         if task.tid in self.graph:
             raise ValueError('Duplicate task ID: {}'.format(task.tid))
 
-<<<<<<< HEAD
         log.verbose('Adding task: {}'.format(task))
 
         if task.workflow:
             task = task.copy()
 
-=======
->>>>>>> a5983993
         task.workflow = self
         self.graph.add_node(task.tid, obj=task)
 
@@ -412,39 +350,18 @@
         return draw_workflow(self, *args, **kwargs)
 
     def find(self, pattern, fallback=utils.sentinel):
-<<<<<<< HEAD
         log.debug('Find: {}'.format(pattern))
 
-=======
-        """Find searches for tasks by "name" with a regex pattern."""
->>>>>>> a5983993
         pat = self._format_pattern(pattern)
         matches = set([tid for tid in self.graph.nodes() if pat.match(tid)])
 
         if matches:
             return matches
-<<<<<<< HEAD
+
         if fallback is utils.sentinel:
-            raise ValueError('No task ids match pattern: {}'.format(pattern))
-=======
-        elif fallback is utils.sentinel:
             if pattern == '.*':
                 return set()
             raise ValueError('No task names match value: {}'.format(pattern))
-        else:
-            return fallback
-
-    def find_by_id(self, pattern, fallback=utils.sentinel):
-        pat = self._format_pattern(pattern)
-        fn = lambda task_id: pat.match(task_id)
-        gen = self.graph.nodes()
-        matches = set(filter(fn, gen))
-
-        if matches:
-            return matches
-        elif fallback is utils.sentinel:
-            raise ValueError('No task ids match value: {}'.format(pattern))
->>>>>>> a5983993
         else:
             return fallback
 
@@ -785,7 +702,6 @@
     elapsed = datetime.now() - start
 
     log.debug('Workflow saved (after {}): {}'.format(elapsed, path))
-<<<<<<< HEAD
 
 
 def random_workflow(n=50, timeout=None, connectedness=3, start_numbering=0):
@@ -850,8 +766,6 @@
             log.exception(e)
 
     return wf
-=======
->>>>>>> a5983993
 
 
 def save_workflow_yaml(workflow, path):
