--- conflicted
+++ resolved
@@ -106,12 +106,7 @@
 # Mark Duplicate Reads
 - id: mark_duplicates_{{ sample.sample_name }}
   after: merge_bams_{{ sample.sample_name }}
-<<<<<<< HEAD
-  outputs:
-    - {{ sample.sample_name }}/{{ sample.sample_name }}.bam
-=======
   output: {{ sample.sample_name }}/{{ sample.sample_name }}.bam
->>>>>>> 70d87145
   methods: Duplicate reads were marked with GATK MarkDuplicates v{{ gatk_version }}, then
     resulting bam was indexed with Samtools v{{ samtools_version }}
   cpus: 2
